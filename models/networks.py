import functools
import torch.nn as nn
import torch
import torchvision
from torch.nn import init
from torch.optim import lr_scheduler
from torch.nn import functional as F

###############################################################################
# Helper Functions
###############################################################################
from utils.util import toGray, to3channel, calc_mean_std


class Identity(nn.Module):
    def forward(self, x):
        return x

def get_scheduler(optimizer, opt):
    """
    Return a learning rate scheduler
    :param optimizer: the optimizer of the network
    :param opt: stores all the experiment flags; needs to be a subclass of BaseOptions．　
                              opt.lr_policy is the name of learning rate policy: linear | step | plateau | cosine
    :return:
    For 'linear', we keep the same learning rate for the first <opt.niter> epochs
    and linearly decay the rate to zero over the next <opt.niter_decay> epochs.
    For other schedulers (step, plateau, and cosine), we use the default PyTorch schedulers.
    See https://pytorch.org/docs/stable/optim.html for more details.
    """
    if opt.lr_policy == 'linear':
        def lambda_rule(epoch):
            lr_l = 1.0 - max(0, epoch + opt.epoch_count - opt.niter) / float(opt.niter_decay + 1)
            return lr_l

        scheduler = lr_scheduler.LambdaLR(optimizer, lr_lambda=lambda_rule)
    elif opt.lr_policy == 'linear_style':
        def lambda_rule(epoch):
            lr_l = 1.0 / float(opt.lr_decay * epoch + 1.0)
            return lr_l

        scheduler = lr_scheduler.LambdaLR(optimizer, lr_lambda=lambda_rule)
    elif opt.lr_policy == 'step':
        scheduler = lr_scheduler.StepLR(optimizer, step_size=opt.lr_decay_iters, gamma=0.1)
    elif opt.lr_policy == 'plateau':
        scheduler = lr_scheduler.ReduceLROnPlateau(optimizer, mode='min', factor=0.2, threshold=0.01, patience=5)
    elif opt.lr_policy == 'cosine':
        scheduler = lr_scheduler.CosineAnnealingLR(optimizer, T_max=opt.niter, eta_min=0)
    elif opt.lr_policy == 'none':
        scheduler = None
    else:
        return NotImplementedError('learning rate policy [{}] is not implemented'.format(opt.lr_policy))
    return scheduler


class ResnetBlock(nn.Module):
    """Define a Resnet block"""

    def __init__(self, dim, padding_type, norm_layer, use_dropout, use_bias):
        """Initialize the Resnet block
        A resnet block is a conv block with skip connections
        We construct a conv block with build_conv_block function,
        and implement skip connections in <forward> function.
        Original Resnet paper: https://arxiv.org/pdf/1512.03385.pdf
        """
        super(ResnetBlock, self).__init__()
        self.conv_block = self.build_conv_block(dim, padding_type, norm_layer, use_dropout, use_bias)

    def build_conv_block(self, dim, padding_type, norm_layer, use_dropout, use_bias):
        """Construct a convolutional block.
        Parameters:
            dim (int)           -- the number of channels in the conv layer.
            padding_type (str)  -- the name of padding layer: reflect | replicate | zero
            norm_layer          -- normalization layer
            use_dropout (bool)  -- if use dropout layers.
            use_bias (bool)     -- if the conv layer uses bias or not
        Returns a conv block (with a conv layer, a normalization layer, and a non-linearity layer (ReLU))
        """
        conv_block = []
        p = 0
        if padding_type == 'reflect':
            conv_block += [nn.ReflectionPad2d(1)]
        elif padding_type == 'replicate':
            conv_block += [nn.ReplicationPad2d(1)]
        elif padding_type == 'zero':
            p = 1
        else:
            raise NotImplementedError('padding [%s] is not implemented' % padding_type)

        conv_block += [
            nn.Conv2d(dim, dim, kernel_size=3, padding=p, bias=use_bias),
            norm_layer(dim),
            nn.ReLU(True)
        ]

        if use_dropout:
            conv_block += [nn.Dropout(0.5)]

        p = 0
        if padding_type == 'reflect':
            conv_block += [nn.ReflectionPad2d(1)]
        elif padding_type == 'replicate':
            conv_block += [nn.ReplicationPad2d(1)]
        elif padding_type == 'zero':
            p = 1
        else:
            raise NotImplementedError('padding [%s] is not implemented' % padding_type)
        conv_block += [
            nn.Conv2d(dim, dim, kernel_size=3, padding=p, bias=use_bias),
            norm_layer(dim)
        ]

        return nn.Sequential(*conv_block)

    def forward(self, x):
        """Forward function (with skip connections)"""
        out = x + self.conv_block(x)  # add skip connections
        return out


class ResnetBlockUGATIT(nn.Module):
    def __init__(self, dim, use_bias):
        super(ResnetBlockUGATIT, self).__init__()
        conv_block = [
            nn.ReflectionPad2d(1),
            nn.Conv2d(dim, dim, kernel_size=3, bias=use_bias),
            nn.InstanceNorm2d(dim),
            nn.ReLU(True),
            nn.ReflectionPad2d(1),
            nn.Conv2d(dim, dim, kernel_size=3, bias=use_bias),
            nn.InstanceNorm2d(dim),
        ]
        self.conv_block = nn.Sequential(*conv_block)

    def forward(self, x):
        out = x + self.conv_block(x)
        return out


class ResnetGenerator(nn.Module):
    """Resnet-based generator that consists of Resnet blocks between a few downsampling/upsampling operations.
    We adapt Torch code and idea from Justin Johnson's neural style transfer project(https://github.com/jcjohnson/fast-neural-style)
    """

<<<<<<< HEAD
        # batch_norm has bias term already, use_bias only if we use instance_norm
        use_bias = norm_layer == nn.InstanceNorm2d
=======
    def __init__(self, input_nc, output_nc, ngf=64, norm_layer=nn.BatchNorm2d, use_dropout=False, n_blocks=6, padding_type='reflect'):
        """Construct a Resnet-based generator
        Parameters:
            input_nc (int)      -- the number of channels in input images
            output_nc (int)     -- the number of channels in output images
            ngf (int)           -- the number of filters in the last conv layer
            norm_layer          -- normalization layer
            use_dropout (bool)  -- if use dropout layers
            n_blocks (int)      -- the number of ResNet blocks
            padding_type (str)  -- the name of padding layer in conv layers: reflect | replicate | zero
        """
        assert(n_blocks >= 0)
        super(ResnetGenerator, self).__init__()
        if type(norm_layer) == functools.partial:
            use_bias = norm_layer.func == nn.InstanceNorm2d
        else:
            use_bias = norm_layer == nn.InstanceNorm2d
>>>>>>> 0556e106

        model = [nn.ReflectionPad2d(3),
                 nn.Conv2d(input_nc, ngf, kernel_size=7, padding=0, bias=use_bias),
                 norm_layer(ngf),
                 nn.ReLU(True)]

        n_downsampling = 2
        for i in range(n_downsampling):  # add downsampling layers
            mult = 2 ** i
            model += [nn.Conv2d(ngf * mult, ngf * mult * 2, kernel_size=3, stride=2, padding=1, bias=use_bias),
                      norm_layer(ngf * mult * 2),
                      nn.ReLU(True)]

        mult = 2 ** n_downsampling
        for i in range(n_blocks):       # add ResNet blocks

            model += [ResnetBlock(ngf * mult, padding_type=padding_type, norm_layer=norm_layer, use_dropout=use_dropout, use_bias=use_bias)]

        for i in range(n_downsampling):  # add upsampling layers
            mult = 2 ** (n_downsampling - i)
            model += [nn.ConvTranspose2d(ngf * mult, int(ngf * mult / 2),
                                         kernel_size=3, stride=2,
                                         padding=1, output_padding=1,
                                         bias=use_bias),
                      norm_layer(int(ngf * mult / 2)),
                      nn.ReLU(True)]
        model += [nn.ReflectionPad2d(3)]
        model += [nn.Conv2d(ngf, output_nc, kernel_size=7, padding=0)]
        model += [nn.Tanh()]

        self.model = nn.Sequential(*model)

    def forward(self, input):
        """Standard forward"""
        return self.model(input)

# class ResnetGenerator(nn.Module):
#     def __init__(self, input_nc,
#                  output_nc,
#                  ngf=64,
#                  norm_layer=nn.InstanceNorm2d,
#                  use_dropout=False,
#                  n_blocks=6,
#                  padding_type='reflect'):
#         """
#         Define a ResNet Block
#         :param input_nc:
#         :param output_nc:
#         :param ngf:
#         :param norm_layer:
#         :param use_dropout:
#         :param n_blocks: number of ResNet block
#         :param padding_type: padding in conv: reflect | replicate | zero
#         """
#         assert n_blocks >= 0
#         super(ResnetGenerator, self).__init__()
#
#         # batch_norm has bias term already, use_bias only if we use instance_norm
#         use_bias = norm_layer == nn.InstanceNorm2d
#
#         model = [nn.ReflectionPad2d(3),
#                  nn.Conv2d(input_nc, ngf, kernel_size=7, padding=0, bias=use_bias),
#                  norm_layer(ngf),
#                  nn.ReLU(True)]
#
#         n_downsampling = 2
#         for i in range(n_downsampling):  # add downsampling layers
#             mult = 2 ** i
#             model += [
#                 nn.Conv2d(ngf * mult, ngf * mult * 2, kernel_size=3, stride=2, padding=1, bias=use_bias),
#                 norm_layer(ngf * mult * 2),
#                 nn.ReLU(True)
#             ]
#         mult = 2 ** n_downsampling
#         for i in range(n_blocks):  # add ResNet blocks
#
#             model += [
#                 ResnetBlock(ngf * mult, padding_type=padding_type, norm_layer=norm_layer,
#                             use_dropout=use_dropout, use_bias=use_bias)
#             ]
#
#         for i in range(n_downsampling):  # add upsampling layers
#             mult = 2 ** (n_downsampling - i)
#             model += [
#                 nn.ConvTranspose2d(ngf * mult, int(ngf * mult / 2),
#                                    kernel_size=3, stride=2,
#                                    padding=1, output_padding=1,
#                                    bias=use_bias),
#                 norm_layer(int(ngf * mult / 2)),
#                 nn.ReLU(True)
#             ]
#
#         model += [nn.ReflectionPad2d(3)]
#         model += [nn.Conv2d(ngf, output_nc, kernel_size=7, padding=0)]
#         model += [nn.Tanh()]
#
#         self.model = nn.Sequential(*model)
#
#     def forward(self, x):
#         return self.model(x)


class AdaLIn(nn.Module):
    """
    Adaptive Layer-Instance Normalization
    0.9 for in, 0.1 for ln in the beginning
    """

    def __init__(self, num_features, eps=1e-5):
        super(AdaLIn, self).__init__()
        self.eps = eps
        self.rho = nn.Parameter(torch.full((1, num_features, 1, 1), 0.9), requires_grad=True)

    def forward(self, x, gamma, beta):
        in_mean, in_var = torch.mean(x, dim=[2, 3], keepdim=True), torch.var(x, dim=[2, 3], keepdim=True)
        out_in = (x - in_mean) / torch.sqrt(in_var + self.eps)
        ln_mean, ln_var = torch.mean(x, dim=[1, 2, 3], keepdim=True), torch.var(x, dim=[1, 2, 3], keepdim=True)
        out_ln = (x - ln_mean) / torch.sqrt(ln_var + self.eps)
        _, c, h, w = self.rho.size()
        out = self.rho.expand(x.shape[0], -1, -1, -1) * out_in + (
                - self.rho.expand(x.shape[0], -1, -1, -1) + 1.0) * out_ln
        out = out * gamma.unsqueeze(2).unsqueeze(3) + beta.unsqueeze(2).unsqueeze(3)
        return out


class AdaIn(nn.Module):
    def __init__(self, eps=1e-5):
        super(AdaIn, self).__init__()
        self.eps = eps

    def forward(self, x, gamma, beta):
        """
        Adaptive Instance Normalization
        :param x: size = b, c, h, w
        :param gamma: b, c
        :param beta: b, c
        :return:
        """
        in_mean, in_var = torch.mean(x, dim=[2, 3], keepdim=True), torch.var(x, dim=[2, 3], keepdim=True)
        out_in = (x - in_mean) / torch.sqrt(in_var + self.eps)
        out_in = out_in.expand(x.shape[0], -1, -1, -1)
        out = out_in * gamma.unsqueeze(2).unsqueeze(3) + beta.unsqueeze(2).unsqueeze(3)
        return out


class LIn(nn.Module):
    def __init__(self, num_features, eps=1e-5):
        super(LIn, self).__init__()
        self.eps = eps

        self.rho = nn.Parameter(torch.zeros(1, num_features, 1, 1), requires_grad=True)
        self.gamma = nn.Parameter(torch.ones(1, num_features, 1, 1), requires_grad=True)
        self.beta = nn.Parameter(torch.zeros(1, num_features, 1, 1), requires_grad=True)

    def forward(self, x):
        in_mean, in_var = torch.mean(x, dim=[2, 3], keepdim=True), torch.var(x, dim=[2, 3], keepdim=True)
        out_in = (x - in_mean) / torch.sqrt(in_var + self.eps)
        ln_mean, ln_var = torch.mean(x, dim=[1, 2, 3], keepdim=True), torch.var(x, dim=[1, 2, 3], keepdim=True)
        out_ln = (x - ln_mean) / torch.sqrt(ln_var + self.eps)
        _, c, h, w = self.rho.size()
        out = self.rho.expand(x.shape[0], -1, -1, -1) * out_in + (
                - self.rho.expand(x.shape[0], -1, -1, -1) + 1.0) * out_ln
        out = out * self.gamma.expand(x.shape[0], -1, -1, -1) + self.beta.expand(x.shape[0], -1, -1, -1)
        return out


class ResnetAdaLInBlock(nn.Module):
    def __init__(self, dim, use_bias):
        super(ResnetAdaLInBlock, self).__init__()
        self.pad1 = nn.ReflectionPad2d(1)
        self.conv1 = nn.Conv2d(dim, dim, kernel_size=3, bias=use_bias)
        self.norm1 = AdaLIn(dim)
        self.relu1 = nn.ReLU(True)

        self.pad2 = nn.ReflectionPad2d(1)
        self.conv2 = nn.Conv2d(dim, dim, kernel_size=3, bias=use_bias)
        self.norm2 = AdaLIn(dim)

    def forward(self, x, gamma, beta):
        out = self.pad1(x)
        out = self.conv1(out)
        out = self.norm1(out, gamma, beta)
        out = self.relu1(out)
        out = self.pad2(out)
        out = self.conv2(out)
        out = self.norm2(out, gamma, beta)

        return out + x


class ResnetAdaInBlock(nn.Module):
    def __init__(self, dim, use_bias):
        super(ResnetAdaInBlock, self).__init__()
        self.pad1 = nn.ReflectionPad2d(1)
        self.conv1 = nn.Conv2d(dim, dim, kernel_size=3, stride=1, padding=0, bias=use_bias)
        self.norm1 = AdaIn()
        self.relu1 = nn.ReLU(True)

        self.pad2 = nn.ReflectionPad2d(1)
        self.conv2 = nn.Conv2d(dim, dim, kernel_size=3, stride=1, padding=0, bias=use_bias)
        self.norm2 = AdaIn()

    def forward(self, x, gamma, beta):
        out = self.pad1(x)
        out = self.conv1(out)
        out = self.norm1(out, gamma, beta)
        out = self.relu1(out)
        out = self.pad2(out)
        out = self.conv2(out)
        out = self.norm2(out, gamma, beta)

        return out + x


class ResnetGeneratorUGATIT(nn.Module):
    def __init__(self,
                 input_nc,
                 output_nc,
                 ngf,
                 n_blocks=6,
                 img_size=256,
                 light=False):
        """
        Generator
        :param input_nc: (int) the number of channels in input images
        :param output_nc: (int) the number of channels in output images
        :param ngf: (int) the number of filters in the last conv layer
        :param norm_layer:
        :param n_blocks:
        :param img_size:
        :param light:
        :param padding_type:
        :param use_dropout:
        """
        super(ResnetGeneratorUGATIT, self).__init__()

        # self.norm_layer = norm_layer
        self.light = light
        self.img_size = img_size
        self.n_blocks = n_blocks
        self.ngf = ngf
        self.output_nc = output_nc
        self.input_nc = input_nc

        # down-sampling
        DownBlock = [
            nn.ReflectionPad2d(3),
            nn.Conv2d(input_nc, ngf, kernel_size=7, bias=False),
            nn.InstanceNorm2d(ngf),
            nn.ReLU(True),
        ]

        n_downsampling = 2
        for i in range(n_downsampling):
            mult = 2 ** i
            DownBlock += [
                nn.ReflectionPad2d(1),
                nn.Conv2d(ngf * mult, ngf * mult * 2, kernel_size=3, stride=2, bias=False),
                nn.InstanceNorm2d(ngf * mult * 2),
                nn.ReLU(True)
            ]

        mult = 2 ** n_downsampling
        for i in range(n_blocks):  # add ResNet blocks
            DownBlock += [
                ResnetBlockUGATIT(ngf * mult, use_bias=False),
            ]

        # Class Activate Map
        # global average pooling
        self.gap_fc = nn.Linear(ngf * mult, 1, bias=False)
        # global maximum pooling
        self.gmp_fc = nn.Linear(ngf * mult, 1, bias=False)
        self.conv1x1 = nn.Conv2d(ngf * mult * 2, ngf * mult, kernel_size=1)
        self.relu = nn.ReLU(True)

        # Gamma, Beta Block
        if self.light:
            FC = [
                nn.Linear(ngf * mult, ngf * mult, bias=False),
                nn.ReLU(True),
                nn.Linear(ngf * mult, ngf * mult, bias=False),
                nn.ReLU(True),
            ]
        else:
            FC = [
                nn.Linear(img_size // mult * img_size // mult * ngf * mult, ngf * mult, bias=False),
                nn.ReLU(True),
                nn.Linear(ngf * mult, ngf * mult, bias=False),
                nn.ReLU(True),
            ]

        self.gamma = nn.Linear(ngf * mult, ngf * mult, bias=False)
        self.beta = nn.Linear(ngf * mult, ngf * mult, bias=False)

        # Up-sampling Bottleneck
        for i in range(n_blocks):
            setattr(self, 'UpBlock1_{}'.format(i + 1), ResnetAdaLInBlock(ngf * mult, use_bias=False))

        # Up-sampling
        UpBlock2 = []
        for i in range(n_downsampling):
            mult = 2 ** (n_downsampling - i)
            UpBlock2 += [
                nn.Upsample(scale_factor=2, mode='nearest'),
                nn.ReflectionPad2d(1),
                nn.Conv2d(ngf * mult, int(ngf * mult / 2), kernel_size=3, bias=False),
                LIn(int(ngf * mult / 2)),
                nn.ReLU(True),
            ]
        UpBlock2 += [
            nn.ReflectionPad2d(3),
            nn.Conv2d(ngf, output_nc, kernel_size=7, bias=False),
            nn.Tanh()
        ]

        self.DownBlock = nn.Sequential(*DownBlock)
        self.FC = nn.Sequential(*FC)
        self.UpBlock = nn.Sequential(*UpBlock2)

    def forward(self, x):
        x = self.DownBlock(x)
        gap = F.adaptive_avg_pool2d(x, 1)
        gap_logit = self.gap_fc(gap.view(gap.shape[0], -1))
        gap_weight = list(self.gap_fc.parameters())[0]
        gap = x * gap_weight.unsqueeze(2).unsqueeze(3)

        gmp = F.adaptive_max_pool2d(x, 1)
        gmp_logit = self.gmp_fc(gmp.view(gmp.shape[0], -1))
        gmp_weight = list(self.gmp_fc.parameters())[0]
        gmp = x * gmp_weight.unsqueeze(2).unsqueeze(3)

        cam_logit = torch.cat((gap_logit, gmp_logit), 1)
        x = torch.cat((gap, gmp), 1)
        x = self.relu(self.conv1x1(x))

        heatmap = torch.sum(x, dim=1, keepdim=True)

        if self.light:
            _x = F.adaptive_avg_pool2d(x, 1)
            _x = self.FC(_x.view(_x.shape[0], -1))
        else:
            _x = self.FC(x.view(x.shape[0], -1))

        gamma, beta = self.gamma(_x), self.beta(_x)

        for i in range(self.n_blocks):
            x = getattr(self, 'UpBlock1_{}'.format(i + 1))(x, gamma, beta)
        out = self.UpBlock(x)

        return out, cam_logit, heatmap


class ResnetGeneratorColorization(nn.Module):
    def __init__(self,
                 input_nc,
                 output_nc,
                 ngf=64,
                 norm_layer=nn.InstanceNorm2d,
                 use_dropout=False,
                 # img_size=256,
                 n_blocks=6,
                 padding_type='reflect'):
        """

        input: gray_scale
        output: paint to rgb, style-like the original rgb image

        :param input_nc:
        :param output_nc:
        :param ngf:
        :param n_blocks:
        """
        super(ResnetGeneratorColorization, self).__init__()

        assert input_nc == 1, 'input_nc should be 1'
        assert output_nc == 3, 'input_nc should be 3'

        use_bias = False

        # DownSample
        DownBlock = [
            nn.ReflectionPad2d(3),
            nn.Conv2d(input_nc, ngf, kernel_size=7, stride=1, padding=0, bias=use_bias),
            norm_layer(ngf),
            nn.ReLU(True)
        ]
        n_downsampling = 2
        for i in range(n_downsampling):
            mult = 2 ** i
            DownBlock += [
                nn.ReflectionPad2d(1),
                nn.Conv2d(ngf * mult, ngf * mult * 2, kernel_size=3, stride=2, padding=0, bias=use_bias),
                norm_layer(ngf * mult * 2),
                nn.ReLU(True)
            ]
        # current number of filters: 4 * ngf
        mult = 2 ** n_downsampling
        for i in range(n_blocks):
            DownBlock += [
                ResnetBlock(ngf * mult, padding_type=padding_type, norm_layer=norm_layer, use_dropout=use_dropout,
                            use_bias=use_bias)
            ]

        # Up-sampling Bottleneck
        for i in range(n_blocks):
            setattr(self, 'AdaInBlock_{}'.format(i + 1), ResnetAdaInBlock(ngf * mult, use_bias=False))

        # UpSampling
        UpBlock = []
        for i in range(n_downsampling):
            mult = 2 ** (n_downsampling - i)
            UpBlock += [
                nn.Upsample(scale_factor=2, mode='nearest'),
                nn.ReflectionPad2d(1),
                nn.Conv2d(ngf * mult, int(ngf * mult / 2), kernel_size=3, stride=1, padding=0, bias=use_bias),
                norm_layer(int(ngf * mult / 2)),
                nn.ReLU(True)
            ]

        UpBlock += [
            nn.ReflectionPad2d(3),
            nn.Conv2d(ngf, output_nc, kernel_size=7, stride=1, padding=0, bias=use_bias),
            nn.Tanh()
        ]

        self.DownBlock = nn.Sequential(*DownBlock)
        self.UpBlock = nn.Sequential(*UpBlock)

    def forward(self, img):
        """
        gray_scale img
        :param img:
        :return:
        """

        img = self.DownBlock(img)

        # img_rgb = img_gray.clone()
        # for i in range(self.n_blocks):
        #     img_rgb = getattr(self, 'AdaInBlock_{}'.format(i + 1))(img_gray, gamma, beta)
        # img_rgb = self.UpSample_RBG(img_rgb)
        # img_gray = self.UpSample_Gray(img_gray)

        return img


class DiscriminatorCycleGANColorization(nn.Module):
    def __init__(self,
                 input_nc,
                 ndf=64,
                 n_layers=3):
        """

        :param input_nc:
        :param ndf:
        :param n_layers:
        """
        super(DiscriminatorCycleGANColorization, self).__init__()
        model = [
            nn.ReflectionPad2d(1),
            nn.utils.spectral_norm(
                nn.Conv2d(input_nc, ndf, kernel_size=4, stride=2, bias=True)
            ),
            nn.LeakyReLU(0.2, True)
        ]

        for i in range(1, n_layers):
            mult = 2 ** (i - 1)
            model += [
                nn.ReflectionPad2d(1),
                nn.utils.spectral_norm(
                    nn.Conv2d(ndf * mult, ndf * mult * 2, kernel_size=4, stride=2, bias=True)
                ),
                nn.LeakyReLU(0.2, True),
            ]

        mult = 2 ** (n_layers - 1)
        model += [
            nn.ReflectionPad2d(1),
            nn.utils.spectral_norm(
                nn.Conv2d(ndf * mult, ndf * mult * 2, kernel_size=4, stride=1, bias=True)
            ),
            nn.LeakyReLU(0.2, True),
        ]

        model += [
            nn.ReflectionPad2d(1),
            nn.utils.spectral_norm(
                nn.Conv2d(ndf * mult * 2, 3, kernel_size=4, stride=1, bias=False)
            ),
        ]

        self.model = nn.Sequential(*model)

    def forward(self, _input):
        return self.model(_input)


class DiscriminatorUGATIT(nn.Module):
    def __init__(self,
                 input_nc,
                 ndf=64,
                 n_layers=5):
        """
        Target Discriminator
        :param input_nc: the number of channels in input image
        :param ndf: the number of filters in the first conv layer
        :param n_layers:
        5 -> 3 for down-sampling and 2 for cam
        7 -> 5 for down-sampling and 2 for cam
        return output of encoder, cam_logit, heatmap
        """
        super(DiscriminatorUGATIT, self).__init__()
        model = [
            nn.ReflectionPad2d(1),
            nn.utils.spectral_norm(
                nn.Conv2d(input_nc, ndf, kernel_size=4, stride=2, bias=True)
            ),
            nn.LeakyReLU(0.2, True),
        ]

        for i in range(n_layers - 3):
            mult = 2 ** i
            model += [
                nn.ReflectionPad2d(1),
                nn.utils.spectral_norm(
                    nn.Conv2d(ndf * mult, ndf * mult * 2, kernel_size=4, stride=2, bias=True)
                ),
                nn.LeakyReLU(0.2, True),
            ]
        mult = 2 ** (n_layers - 3)
        model += [
            nn.ReflectionPad2d(1),
            nn.utils.spectral_norm(
                nn.Conv2d(ndf * mult, ndf * mult * 2, kernel_size=4, stride=1, bias=True)
            ),
            nn.LeakyReLU(0.2, True),
        ]

        # CAM
        mult = 2 ** (n_layers - 2)
        self.gap_fc = nn.utils.spectral_norm(
            nn.Linear(ndf * mult, 1, bias=False)
        )
        self.gmp_fc = nn.utils.spectral_norm(
            nn.Linear(ndf * mult, 1, bias=False)
        )
        self.conv1x1 = nn.Conv2d(ndf * mult * 2, ndf * mult, kernel_size=1, bias=False)
        self.relu = nn.LeakyReLU(0.2, True)
        self.model = nn.Sequential(*model)
        classify = [
            nn.ReflectionPad2d(1),
            nn.utils.spectral_norm(
                nn.Conv2d(ndf * mult, 1, kernel_size=4, bias=False)
            )
        ]

        self.classify = nn.Sequential(*classify)

    def forward(self, x):
        x = self.model(x)

        gap = F.adaptive_avg_pool2d(x, 1)
        gap_logit = self.gap_fc(gap.view(x.shape[0], -1))
        gap_weight = list(self.gap_fc.parameters())[0]
        gap = x * gap_weight.unsqueeze(2).unsqueeze(3)

        gmp = F.adaptive_max_pool2d(x, 1)
        gmp_logit = self.gmp_fc(gmp.view(x.shape[0], -1))
        gmp_weight = list(self.gmp_fc.parameters())[0]
        gmp = x * gmp_weight.unsqueeze(2).unsqueeze(3)

        cam_logit = torch.cat([gap_logit, gmp_logit], 1)
        x = torch.cat([gap, gmp], 1)
        x = self.relu(self.conv1x1(x))

        heatmap = torch.sum(x, dim=1, keepdim=True)

        out = self.classify(x)

        return out, cam_logit, heatmap

<<<<<<< HEAD
class NLayerDiscriminator(nn.Module):
    def __init__(self,
                 input_nc,
                 ndf=64,
                 n_layers=3,
                 norm_type='instance_norm',
                 padding_type='reflect',
                 relu_type='leaky'):
        """
        PatchGAN discriminator
        :param input_nc:
        :param ndf:
        :param n_layers:
        :param norm_layer:
        """
        super(NLayerDiscriminator, self).__init__()

        kw = 4
        padw = 1
        use_bias = norm_type != 'batch_norm'

        model = []
        model.extend(
            self.make_layers(input_nc, ndf, kw, 2, padw, use_bias, padding_type, norm_type, relu_type))

        nf = 1
        for i in range(1, n_layers):
            nf_prev = nf
            nf = min(nf * 2, 8)
            model.extend(
                self.make_layers(ndf * nf_prev, ndf * nf, kw, 2, padw, use_bias, padding_type, norm_type, relu_type))


        nf_prev = nf
        nf = min(nf * 2, 8)
        model.extend(
            self.make_layers(ndf * nf_prev, ndf * nf, kw, 1, padw, use_bias, padding_type, norm_type, relu_type))

        model.extend(
            self.make_layers(ndf * nf, 1, kw, 1, padw, norm_type != 'spectral_norm', padding_type, norm_type, relu_type))


        self.model = nn.Sequential(*model)
=======


class NLayerDiscriminator(nn.Module):
    """Defines a PatchGAN discriminator"""

    def __init__(self, input_nc, ndf=64, n_layers=3, norm_layer=nn.BatchNorm2d):
        """Construct a PatchGAN discriminator
        Parameters:
            input_nc (int)  -- the number of channels in input images
            ndf (int)       -- the number of filters in the last conv layer
            n_layers (int)  -- the number of conv layers in the discriminator
            norm_layer      -- normalization layer
        """
        super(NLayerDiscriminator, self).__init__()
        if type(norm_layer) == functools.partial:  # no need to use bias as BatchNorm2d has affine parameters
            use_bias = norm_layer.func == nn.InstanceNorm2d
        else:
            use_bias = norm_layer == nn.InstanceNorm2d

        kw = 4
        padw = 1
        sequence = [nn.Conv2d(input_nc, ndf, kernel_size=kw, stride=2, padding=padw), nn.LeakyReLU(0.2, True)]
        nf_mult = 1
        nf_mult_prev = 1
        for n in range(1, n_layers):  # gradually increase the number of filters
            nf_mult_prev = nf_mult
            nf_mult = min(2 ** n, 8)
            sequence += [
                nn.Conv2d(ndf * nf_mult_prev, ndf * nf_mult, kernel_size=kw, stride=2, padding=padw, bias=use_bias),
                norm_layer(ndf * nf_mult),
                nn.LeakyReLU(0.2, True)
            ]

        nf_mult_prev = nf_mult
        nf_mult = min(2 ** n_layers, 8)
        sequence += [
            nn.Conv2d(ndf * nf_mult_prev, ndf * nf_mult, kernel_size=kw, stride=1, padding=padw, bias=use_bias),
            norm_layer(ndf * nf_mult),
            nn.LeakyReLU(0.2, True)
        ]

        sequence += [nn.Conv2d(ndf * nf_mult, 1, kernel_size=kw, stride=1, padding=padw)]  # output 1 channel prediction map
        self.model = nn.Sequential(*sequence)
>>>>>>> 0556e106

    def forward(self, input):
        """Standard forward."""
        return self.model(input)


class UnetGenerator(nn.Module):
    """Create a Unet-based generator"""

    def __init__(self, input_nc, output_nc, num_downs, ngf=64, norm_layer=nn.BatchNorm2d, use_dropout=False):
        """Construct a Unet generator
        Parameters:
            input_nc (int)  -- the number of channels in input images
            output_nc (int) -- the number of channels in output images
            num_downs (int) -- the number of downsamplings in UNet. For example, # if |num_downs| == 7,
                                image of size 128x128 will become of size 1x1 # at the bottleneck
            ngf (int)       -- the number of filters in the last conv layer
            norm_layer      -- normalization layer
        We construct the U-Net from the innermost layer to the outermost layer.
        It is a recursive process.
        """
        super(UnetGenerator, self).__init__()
        # construct unet structure
        unet_block = UnetSkipConnectionBlock(ngf * 8, ngf * 8, input_nc=None, submodule=None, norm_layer=norm_layer, innermost=True)  # add the innermost layer
        for i in range(num_downs - 5):          # add intermediate layers with ngf * 8 filters
            unet_block = UnetSkipConnectionBlock(ngf * 8, ngf * 8, input_nc=None, submodule=unet_block, norm_layer=norm_layer, use_dropout=use_dropout)
        # gradually reduce the number of filters from ngf * 8 to ngf
        unet_block = UnetSkipConnectionBlock(ngf * 4, ngf * 8, input_nc=None, submodule=unet_block, norm_layer=norm_layer)
        unet_block = UnetSkipConnectionBlock(ngf * 2, ngf * 4, input_nc=None, submodule=unet_block, norm_layer=norm_layer)
        unet_block = UnetSkipConnectionBlock(ngf, ngf * 2, input_nc=None, submodule=unet_block, norm_layer=norm_layer)
        self.model = UnetSkipConnectionBlock(output_nc, ngf, input_nc=input_nc, submodule=unet_block, outermost=True, norm_layer=norm_layer)  # add the outermost layer

    def forward(self, input):
        """Standard forward"""
        return self.model(input)


class UnetSkipConnectionBlock(nn.Module):
    """Defines the Unet submodule with skip connection.
        X -------------------identity----------------------
        |-- downsampling -- |submodule| -- upsampling --|
    """

    def __init__(self, outer_nc, inner_nc, input_nc=None,
                 submodule=None, outermost=False, innermost=False, norm_layer=nn.BatchNorm2d, use_dropout=False):
        """Construct a Unet submodule with skip connections.
        Parameters:
            outer_nc (int) -- the number of filters in the outer conv layer
            inner_nc (int) -- the number of filters in the inner conv layer
            input_nc (int) -- the number of channels in input images/features
            submodule (UnetSkipConnectionBlock) -- previously defined submodules
            outermost (bool)    -- if this module is the outermost module
            innermost (bool)    -- if this module is the innermost module
            norm_layer          -- normalization layer
            use_dropout (bool)  -- if use dropout layers.
        """
        super(UnetSkipConnectionBlock, self).__init__()
        self.outermost = outermost
        if type(norm_layer) == functools.partial:
            use_bias = norm_layer.func == nn.InstanceNorm2d
        else:
            use_bias = norm_layer == nn.InstanceNorm2d
        if input_nc is None:
            input_nc = outer_nc
        downconv = nn.Conv2d(input_nc, inner_nc, kernel_size=4,
                             stride=2, padding=1, bias=use_bias)
        downrelu = nn.LeakyReLU(0.2, True)
        downnorm = norm_layer(inner_nc)
        uprelu = nn.ReLU(True)
        upnorm = norm_layer(outer_nc)

        if outermost:
            upconv = nn.ConvTranspose2d(inner_nc * 2, outer_nc,
                                        kernel_size=4, stride=2,
                                        padding=1)
            down = [downconv]
            up = [uprelu, upconv, nn.Tanh()]
            model = down + [submodule] + up
        elif innermost:
            upconv = nn.ConvTranspose2d(inner_nc, outer_nc,
                                        kernel_size=4, stride=2,
                                        padding=1, bias=use_bias)
            down = [downrelu, downconv]
            up = [uprelu, upconv, upnorm]
            model = down + up
        else:
            upconv = nn.ConvTranspose2d(inner_nc * 2, outer_nc,
                                        kernel_size=4, stride=2,
                                        padding=1, bias=use_bias)
            down = [downrelu, downconv, downnorm]
            up = [uprelu, upconv, upnorm]

            if use_dropout:
                model = down + [submodule] + up + [nn.Dropout(0.5)]
            else:
                model = down + [submodule] + up

        self.model = nn.Sequential(*model)

    def forward(self, x):
        if self.outermost:
            return self.model(x)
        else:   # add skip connections
            return torch.cat([x, self.model(x)], 1)



# class NLayerDiscriminator(nn.Module):
#     def __init__(self,
#                  input_nc,
#                  ndf=64,
#                  n_layers=3,
#                  norm_type='instance_norm',
#                  padding_type='reflect',
#                  relu_type='leaky'):
#         """
#         PatchGAN discriminator
#         :param input_nc:
#         :param ndf:
#         :param n_layers:
#         :param norm_layer:
#         """
#         super(NLayerDiscriminator, self).__init__()
#
#         assert relu_type == 'leaky'
#         assert padding_type == 'basic'
#         assert norm_type == 'instance_norm'
#
#
#         kw = 4
#         padw = 1
#         use_bias = norm_type != 'batch_norm'
#
#         model = []
#         model.extend(
#             self.make_layers(input_nc, ndf, kw, 2, padw, True, padding_type, 'none', relu_type))
#
#         nf = 1
#         for i in range(1, n_layers):
#             nf_prev = nf
#             nf = min(nf * 2, 8)
#             model.extend(
#                 self.make_layers(ndf * nf_prev, ndf * nf, kw, 2, padw, use_bias, padding_type, norm_type, relu_type))
#
#         nf_prev = nf
#         nf = min(nf * 2, 8)
#         model.extend(
#             self.make_layers(ndf * nf_prev, ndf * nf, kw, 1, padw, use_bias, padding_type, norm_type, relu_type))
#
#         model.extend(
#             self.make_layers(ndf * nf, 1, kw, 1, padw, norm_type != 'spectral_norm', padding_type, norm_type,
#                              relu_type))
#
#         self.model = nn.Sequential(*model)
#
#     def forward(self, x):
#         return self.model(x)
#
#     def make_layers(self, in_channels, out_channels, kernel_size, stride, padding,
#                     bias, padding_type, norm_type, relu_type):
#         model = []
#         if padding_type == 'reflect':
#             model += [nn.ReflectionPad2d(padding)]
#         conv2d = nn.Conv2d(in_channels, out_channels, kernel_size, stride, padding, bias=bias)
#         if norm_type == 'spectral_norm':
#             model += [nn.utils.spectral_norm(conv2d)]
#         elif norm_type == 'batch_norm':
#             model += [conv2d, nn.BatchNorm2d(out_channels)]
#         elif norm_type == 'instance_norm':
#             model += [conv2d, nn.InstanceNorm2d(out_channels)]
#         elif norm_type == 'none':
#             model += [conv2d]
#
#         if relu_type == 'leaky':
#             model += [nn.LeakyReLU(0.2, True)]
#         return model

    def make_layers(self, in_channels, out_channels, kernel_size, stride, padding,
                    bias, padding_type, norm_type, relu_type):
        model = []
        if padding_type == 'reflect':
            model += [nn.ReflectionPad2d(padding)]
        conv2d = nn.Conv2d(in_channels, out_channels, kernel_size, stride, padding, bias=bias)
        if norm_type == 'spectral_norm':
            model += [nn.utils.spectral_norm(conv2d)]
        elif norm_type == 'batch_norm':
            model += [conv2d, nn.BatchNorm2d(out_channels)]
        elif norm_type == 'instance_norm':
            model += [conv2d, nn.InstanceNorm2d(out_channels)]

        if relu_type == 'leaky':
            model += [nn.LeakyReLU(0.2, True)]
        return model


def init_weights(net, init_type='normal', init_gain=0.02):
    """
    Initialize network weights.
    :param net: (net)
    :param init_type: (str) normal | xavier | kaiming | orthogonal
    :param init_gain: scaling factor for normal, xavier and orthogonal.
    :return:
    """

    def init_func(m):
        classname = m.__class__.__name__
        if hasattr(m, 'weight') and (classname.find('Conv') != -1 or classname.find('Linear') != -1):
            if init_type == 'normal':
                init.normal_(m.weight.data, 0.0, init_gain)
            elif init_type == 'xavier':
                init.xavier_normal_(m.weight.data, gain=init_gain)
            elif init_type == 'kaiming':
                init.kaiming_normal_(m.weight.data, a=0, mode='fan_in')
            elif init_type == 'orthogonal':
                init.orthogonal_(m.weight.data, gain=init_gain)
            else:
                raise NotImplementedError('initialization method [{}] is not implemented'.format(init_type))
            if hasattr(m, 'bias') and m.bias is not None:
                init.constant_(m.bias.data, 0.0)
        elif classname.find(
                'BatchNorm2d') != -1:  # BatchNorm Layer's weight is not a matrix; only normal distribution applies.
            init.normal_(m.weight.data, 1.0, init_gain)
            init.constant_(m.bias.data, 0.0)

        print('initialize network with {}'.format(init_type))
        net.apply(init_func)


def init_net(net, init_type='normal', init_gain=0.02, gpu_ids=[], init_weight=True):
    """
    Use Gpu/Cpu and initialize weight
    :param net:
    :param init_type: normal | xavier | kaiming | orthogonal
    :param init_gain: scaling factor
    :param gpu_ids:
    :return:
    """
    if len(gpu_ids) > 0:
        assert torch.cuda.is_available()
        net.to(gpu_ids[0])
    net = torch.nn.DataParallel(net, gpu_ids)

    if init_weight:
        init_weights(net, init_type, init_gain=init_gain)

    return net


# def define_G(input_nc,
#              output_nc,
#              ngf,
#              netG,
#              gpu_ids=None,
#              norm='instance_norm',
#              use_dropout=False,
#              init_type='normal',
#              init_gain=0.02,
#              light=False):
#     """
#     :param netG: Generator_name
#     :param light: light mode (UGATIT)
#     :param input_nc: number of channels in input_images
#     :param output_nc: number of channels output_images
#     :param ngf: number of filters in last conv_layer
#     :param norm: batch_norm | instance_norm | none
#     :param use_dropout:
#     :param init_type: initialize method
#     :param init_gain: scaling factor for normal, xavier, orthogonal
#     :param gpu_ids: (list or None) e.g., [0],[0, 1]
#     :return:
#
#     use ReLU for non-linearity
#     """
#
#     if gpu_ids is None:
#         gpu_ids = []
#
#     if norm == 'batch_norm':
#         norm_layer = nn.BatchNorm2d
#     elif norm == 'instance_norm':
#         norm_layer = nn.InstanceNorm2d
#     elif norm == 'none':
#         norm_layer = None
#     else:
#         raise NotImplementedError('norm_layer: {} is not implemented ... , '
#                                   'use batch_norm or instance_norm instead'.format(norm))
#
#     if netG == 'resnet_9blocks':
#         net = ResnetGenerator(input_nc, output_nc, ngf, norm_layer=norm_layer, use_dropout=use_dropout, n_blocks=9)
#     elif netG == 'resnet_6blocks':
#         net = ResnetGenerator(input_nc, output_nc, ngf, norm_layer=norm_layer, use_dropout=use_dropout, n_blocks=6)
#     elif netG == 'resnet_ugatit_6blocks':
#         net = ResnetGeneratorUGATIT(input_nc, output_nc, ngf=ngf, light=light)
#     elif netG == 'resnet_6blocks_colorization':
#         net = ResnetGeneratorColorization(input_nc, ngf=ngf, n_blocks=6)
#     elif netG == 'resnet_9blocks_colorization':
#         net = ResnetGeneratorColorization(input_nc, ngf=ngf, n_blocks=9)
#     else:
#         raise NotImplementedError('Generator model name: {} is not recognized,'
#                                   'use [resnet_9blocks, resnet_6blocks, resnet_ugatit_6blocks]'.format(netG))
#
#     return init_net(net, init_type, init_gain, gpu_ids)

def define_G(input_nc, output_nc, ngf, netG, norm='batch', use_dropout=False, init_type='normal', init_gain=0.02, gpu_ids=[]):
    """Create a generator
    Parameters:
        input_nc (int) -- the number of channels in input images
        output_nc (int) -- the number of channels in output images
        ngf (int) -- the number of filters in the last conv layer
        netG (str) -- the architecture's name: resnet_9blocks | resnet_6blocks | unet_256 | unet_128
        norm (str) -- the name of normalization layers used in the network: batch | instance | none
        use_dropout (bool) -- if use dropout layers.
        init_type (str)    -- the name of our initialization method.
        init_gain (float)  -- scaling factor for normal, xavier and orthogonal.
        gpu_ids (int list) -- which GPUs the network runs on: e.g., 0,1,2
    Returns a generator
    Our current implementation provides two types of generators:
        U-Net: [unet_128] (for 128x128 input images) and [unet_256] (for 256x256 input images)
        The original U-Net paper: https://arxiv.org/abs/1505.04597
        Resnet-based generator: [resnet_6blocks] (with 6 Resnet blocks) and [resnet_9blocks] (with 9 Resnet blocks)
        Resnet-based generator consists of several Resnet blocks between a few downsampling/upsampling operations.
        We adapt Torch code from Justin Johnson's neural style transfer project (https://github.com/jcjohnson/fast-neural-style).
    The generator has been initialized by <init_net>. It uses RELU for non-linearity.
    """
    net = None
    norm_layer = get_norm_layer(norm_type=norm)

    if netG == 'resnet_9blocks':
        net = ResnetGenerator(input_nc, output_nc, ngf, norm_layer=norm_layer, use_dropout=use_dropout, n_blocks=9)
    elif netG == 'resnet_6blocks':
        net = ResnetGenerator(input_nc, output_nc, ngf, norm_layer=norm_layer, use_dropout=use_dropout, n_blocks=6)
    elif netG == 'unet_128':
        net = UnetGenerator(input_nc, output_nc, 7, ngf, norm_layer=norm_layer, use_dropout=use_dropout)
    elif netG == 'unet_256':
        net = UnetGenerator(input_nc, output_nc, 8, ngf, norm_layer=norm_layer, use_dropout=use_dropout)
    else:
        raise NotImplementedError('Generator model name [%s] is not recognized' % netG)
    return init_net(net, init_type, init_gain, gpu_ids)

<<<<<<< HEAD

def define_D(input_nc,
             ndf,
             netD,
             n_layers=3,
             norm_type='batch_norm',
             padding_type='basic',
             relu_type='leaky',
             init_type='normal',
             init_gain=0.02,
             gpu_ids=None):
    """
    Discriminator,  it uses leaky relu
    :param input_nc: the number of channels in input images
    :param ndf: number of filter in the first conv layer
    :param netD: basic | n_layers | ugatit
    :param n_layers_d:
    :param norm: batch_norm | instance_norm | spectral_norm | none
    :param use_dropout:
    :param init_type:
    :param init_gain:
    :param gpu_ids:
    :return:
    """

    if gpu_ids is None:
        gpu_ids = []

    if norm_type not in ['instance_norm', 'batch_norm', 'spectral_norm']:
        raise NotImplementedError('norm_layer [{}] is not implemented ... '
                                  'use "instance_norm", "batch_norm", "spectral_norm" instead'.format(norm_type))

    if padding_type not in ['reflect', 'basic']:
        raise NotImplementedError('padding_type [{}] is not implemented ... , '
                                  'use "reflect", "basic" instead'.format(padding_type))

    if netD == 'n_layers':
        net = NLayerDiscriminator(input_nc, ndf, n_layers=n_layers, norm_type=norm_type, padding_type=padding_type)

    elif netD in ['UGATIT', 'ugatit']:
        if n_layers == 5:
            net = DiscriminatorUGATIT(input_nc, ndf, n_layers=5)
        elif n_layers == 7:
            net = DiscriminatorUGATIT(input_nc, ndf, n_layers=7)
        else:
            raise NotImplementedError('Discriminator in UGATIT supports n_layers 5 and 7 only,'
                                      ' you get {} instead'.format(n_layers))
    elif netD in ['Cyclegan_colorization', 'cyclegan_colorization']:
        net = DiscriminatorCycleGANColorization(input_nc, ndf, n_layers=n_layers)
=======
# def define_D(input_nc,
#              ndf,
#              netD,
#              n_layers=3,
#              norm_type='instance_norm',
#              padding_type='basic',
#              relu_type='leaky',
#              init_type='normal',
#              init_gain=0.02,
#              gpu_ids=None):
#     """
#     Discriminator,  it uses leaky relu
#     :param input_nc: the number of channels in input images
#     :param ndf: number of filter in the first conv layer
#     :param netD: basic | n_layers | ugatit
#     :param n_layers_d:
#     :param norm: batch_norm | instance_norm | spectral_norm | none
#     :param use_dropout:
#     :param init_type:
#     :param init_gain:
#     :param gpu_ids:
#     :return:
#     """
# 
#     if gpu_ids is None:
#         gpu_ids = []
# 
#     if norm_type not in ['instance_norm', 'batch_norm', 'spectral_norm']:
#         raise NotImplementedError('norm_layer [{}] is not implemented ... '
#                                   'use "instance_norm", "batch_norm", "spectral_norm" instead'.format(norm_type))
# 
#     if padding_type not in ['reflect', 'basic']:
#         raise NotImplementedError('padding_type [{}] is not implemented ... , '
#                                   'use "reflect", "basic" instead'.format(padding_type))
# 
#     if netD == 'n_layers':
#         net = NLayerDiscriminator(input_nc, ndf, n_layers=n_layers, norm_type=norm_type, padding_type=padding_type,
#                                   relu_type=relu_type)
# 
#     elif netD in ['UGATIT', 'ugatit']:
#         if n_layers == 5:
#             net = DiscriminatorUGATIT(input_nc, ndf, n_layers=5)
#         elif n_layers == 7:
#             net = DiscriminatorUGATIT(input_nc, ndf, n_layers=7)
#         else:
#             raise NotImplementedError('Discriminator in UGATIT supports n_layers 5 and 7 only,'
#                                       ' you get {} instead'.format(n_layers))
#     elif netD in ['Cyclegan_colorization', 'cyclegan_colorization']:
#         net = DiscriminatorCycleGANColorization(input_nc, ndf, n_layers=n_layers)
#     else:
#         raise NotImplementedError('Discriminator model name [{}] is not recognized'.format(netD))
# 
#     return init_net(net, init_type, init_gain, gpu_ids)

def get_norm_layer(norm_type='instance'):
    """Return a normalization layer
    Parameters:
        norm_type (str) -- the name of the normalization layer: batch | instance | none
    For BatchNorm, we use learnable affine parameters and track running statistics (mean/stddev).
    For InstanceNorm, we do not use learnable affine parameters. We do not track running statistics.
    """
    if norm_type == 'batch':
        norm_layer = functools.partial(nn.BatchNorm2d, affine=True, track_running_stats=True)
    elif norm_type == 'instance':
        norm_layer = functools.partial(nn.InstanceNorm2d, affine=False, track_running_stats=False)
    elif norm_type == 'none':
        norm_layer = lambda x: Identity()
    else:
        raise NotImplementedError('normalization layer [%s] is not found' % norm_type)
    return norm_layer


def define_D(input_nc, ndf, netD, n_layers_D=3, norm='batch', init_type='normal', init_gain=0.02, gpu_ids=[]):
    """Create a discriminator
    Parameters:
        input_nc (int)     -- the number of channels in input images
        ndf (int)          -- the number of filters in the first conv layer
        netD (str)         -- the architecture's name: basic | n_layers | pixel
        n_layers_D (int)   -- the number of conv layers in the discriminator; effective when netD=='n_layers'
        norm (str)         -- the type of normalization layers used in the network.
        init_type (str)    -- the name of the initialization method.
        init_gain (float)  -- scaling factor for normal, xavier and orthogonal.
        gpu_ids (int list) -- which GPUs the network runs on: e.g., 0,1,2
    Returns a discriminator
    Our current implementation provides three types of discriminators:
        [basic]: 'PatchGAN' classifier described in the original pix2pix paper.
        It can classify whether 70×70 overlapping patches are real or fake.
        Such a patch-level discriminator architecture has fewer parameters
        than a full-image discriminator and can work on arbitrarily-sized images
        in a fully convolutional fashion.
        [n_layers]: With this mode, you cna specify the number of conv layers in the discriminator
        with the parameter <n_layers_D> (default=3 as used in [basic] (PatchGAN).)
        [pixel]: 1x1 PixelGAN discriminator can classify whether a pixel is real or not.
        It encourages greater color diversity but has no effect on spatial statistics.
    The discriminator has been initialized by <init_net>. It uses Leakly RELU for non-linearity.
    """
    net = None
    norm_layer = get_norm_layer(norm_type=norm)

    if netD == 'basic':  # default PatchGAN classifier
        net = NLayerDiscriminator(input_nc, ndf, n_layers=3, norm_layer=norm_layer)
    elif netD == 'n_layers':  # more options
        net = NLayerDiscriminator(input_nc, ndf, n_layers_D, norm_layer=norm_layer)
>>>>>>> 0556e106
    else:
        raise NotImplementedError('Discriminator model name [%s] is not recognized' % netD)
    return init_net(net, init_type, init_gain, gpu_ids)

<<<<<<< HEAD

=======
>>>>>>> 0556e106
class VGG19(nn.Module):
    def __init__(self, num_classes=1000):
        super(VGG19, self).__init__()

        layers = []
        in_channels = 3
        for v in [64, 64, 'M',
                  128, 128, 'M',
                  256, 256, 256, 256, 'M',
                  512, 512, 512, 512, 'M',
                  512, 512, 512, 512, 'M']:
            if v == 'M':
                layers += [
                    nn.MaxPool2d(kernel_size=2, stride=2)
                ]
            else:
                layers += [
                    nn.Conv2d(in_channels, v, kernel_size=3, padding=1),
                    nn.BatchNorm2d(v),
                    nn.ReLU(inplace=True)
                ]
                in_channels = v

        self.features = nn.Sequential(*layers)
        self.avgpool = nn.AdaptiveAvgPool2d((7, 7))
        self.classifier = nn.Sequential(
            nn.Linear(512 * 7 * 7, 4096),
            nn.ReLU(True),
            nn.Dropout(),
            nn.Linear(4096, 4096),
            nn.ReLU(True),
            nn.Dropout(),
            nn.Linear(4096, num_classes),
        )

        self.load_state_dict(torch.load('models/vgg19_bn-c79401a0.pth'))

<<<<<<< HEAD
        self.enc_1 = nn.Sequential(*list(self.features.children())[:3]) # input => relu 1-1
        self.enc_2 = nn.Sequential(*list(self.features.children())[3:10]) # relu 1-1 => relu 2-1
        self.enc_3 = nn.Sequential(*list(self.features.children())[10:17]) # relu 2-1 => relu 3-1
        self.enc_4 = nn.Sequential(*list(self.features.children())[17:30]) # relu 3-1 => relu 4-1
=======
        self.enc_1 = nn.Sequential(*list(self.features.children())[:3])  # input => relu 1-1
        self.enc_2 = nn.Sequential(*list(self.features.children())[3:10])  # relu 1-1 => relu 2-1
        self.enc_3 = nn.Sequential(*list(self.features.children())[10:17])  # relu 2-1 => relu 3-1
        self.enc_4 = nn.Sequential(*list(self.features.children())[17:30])  # relu 3-1 => relu 4-1
>>>>>>> 0556e106
        for name in ['enc_1', 'enc_2', 'enc_3', 'enc_4']:
            for param in getattr(self, name).parameters():
                param.requires_grad = False

<<<<<<< HEAD

=======
>>>>>>> 0556e106
    def forward(self, input):

        # b, _, _, _ = input.size()
        # m = torchvision.transforms.Normalize((0.485, 0.456, 0.406), (0.229, 0.224, 0.225))
        # for i in range(b):
        #     input[i] = m(input[i])

        results = [input]
        for i in range(4):
            func = getattr(self, 'enc_{:d}'.format(i + 1))
            results.append(func(results[-1]))
        return results[1:]


def define_Net(netType,
               init_type='normal',
               init_gain=0.02,
               gpu_ids=None,
               pretrained_encoder=None,
               pretrained_decoder=None):
    """

    :param input_nc:
    :param ndf:
    :param netD:
    :param n_layers:
    :param norm:
    :param init_type:
    :param init_gain:
    :param gpu_ids:
    :return:
    """
    net = None

    if gpu_ids is None:
        gpu_ids = []

    if netType == 'adainstyletransfer':
        net = AdaInStyleTransfer(pretrained_encoder, pretrained_decoder)
    elif netType == 'vgg19':
        net = VGG19()
    else:
        raise NotImplementedError('net_type: [{}] is not implemented.'.format(netType))
<<<<<<< HEAD
=======

    return init_net(net, init_type, init_gain, gpu_ids, False)
>>>>>>> 0556e106


##############################################################################
# Helper Classes
##############################################################################


class GANLoss(nn.Module):
    def __init__(self,
                 gan_mode,
                 target_real_label=1.0,
                 target_fake_label=0.0):
        """

        :param gan_mode: lsgan
        :param target_real_label:
        :param target_fake_label:
        """
        super(GANLoss, self).__init__()
        self.register_buffer('real_label', torch.tensor(target_real_label))
        self.register_buffer('fake_label', torch.tensor(target_fake_label))
        self.gan_mode = gan_mode
        if gan_mode == 'lsgan':
            self.loss = nn.MSELoss()
        else:
            raise NotImplementedError('gan_mode [{}] not implemented'.format(gan_mode))

    def get_target_tensor(self, prediction, target_is_real):
        """
        Create label tensor
        :param prediction:
        :param target_is_real: true if label is for real images, false if for fakes
        :return:
        """
        if target_is_real:
            target_tensor = self.real_label
        else:
            target_tensor = self.fake_label
        return target_tensor.expand_as(prediction)

    def __call__(self, prediction, target_is_real):
        """
        calculate the loss
        :param prediction:
        :param target_is_real:
        :return:
        """
        if self.gan_mode in ['lsgan']:
            target_tensor = self.get_target_tensor(prediction, target_is_real)
            loss = self.loss(prediction, target_tensor)
        else:
            raise NotImplementedError('gan_mode [{}] not implemented'.format(self.gan_mode))
        return loss


class RhoClipper:
    def __init__(self, low, high):
        self.clip_low = low
        self.clip_high = high
        assert low <= high

    def __call__(self, module):
        if hasattr(module, 'rho'):
            w = module.rho.data
            w = w.clamp(self.clip_low, self.clip_high)
            module.rho.data = w


# def calc_mean_std(feat, eps=1e-5):
#     # eps is a small value added to the variance to avoid divide-by-zero.
#     size = feat.size()
#     assert (len(size) == 4)
#     N, C = size[:2]
#     feat_var = feat.view(N, C, -1).var(dim=2) + eps
#     feat_std = feat_var.sqrt().view(N, C, 1, 1)
#     feat_mean = feat.view(N, C, -1).mean(dim=2).view(N, C, 1, 1)
#     return feat_mean, feat_std

def adaptive_instance_normalization(content_feat, style_feat):
    assert (content_feat.size()[:2] == style_feat.size()[:2])
    size = content_feat.size()
    style_mean, style_std = calc_mean_std(style_feat)
    content_mean, content_std = calc_mean_std(content_feat)

    normalized_feat = (content_feat - content_mean) / content_std
    return normalized_feat * style_std + style_mean


class AdaInStyleTransfer(nn.Module):
    def __init__(self, encoder_path=None, decoder_path=None):
        super(AdaInStyleTransfer, self).__init__()
        self.encoder = nn.Sequential(
            nn.Conv2d(3, 3, (1, 1)),
            nn.ReflectionPad2d((1, 1, 1, 1)),
            nn.Conv2d(3, 64, (3, 3)),
            nn.ReLU(),  # relu1-1
            nn.ReflectionPad2d((1, 1, 1, 1)),
            nn.Conv2d(64, 64, (3, 3)),
            nn.ReLU(),  # relu1-2
            nn.MaxPool2d((2, 2), (2, 2), (0, 0), ceil_mode=True),
            nn.ReflectionPad2d((1, 1, 1, 1)),
            nn.Conv2d(64, 128, (3, 3)),
            nn.ReLU(),  # relu2-1
            nn.ReflectionPad2d((1, 1, 1, 1)),
            nn.Conv2d(128, 128, (3, 3)),
            nn.ReLU(),  # relu2-2
            nn.MaxPool2d((2, 2), (2, 2), (0, 0), ceil_mode=True),
            nn.ReflectionPad2d((1, 1, 1, 1)),
            nn.Conv2d(128, 256, (3, 3)),
            nn.ReLU(),  # relu3-1
            nn.ReflectionPad2d((1, 1, 1, 1)),
            nn.Conv2d(256, 256, (3, 3)),
            nn.ReLU(),  # relu3-2
            nn.ReflectionPad2d((1, 1, 1, 1)),
            nn.Conv2d(256, 256, (3, 3)),
            nn.ReLU(),  # relu3-3
            nn.ReflectionPad2d((1, 1, 1, 1)),
            nn.Conv2d(256, 256, (3, 3)),
            nn.ReLU(),  # relu3-4
            nn.MaxPool2d((2, 2), (2, 2), (0, 0), ceil_mode=True),
            nn.ReflectionPad2d((1, 1, 1, 1)),
            nn.Conv2d(256, 512, (3, 3)),
            nn.ReLU(),  # relu4-1, this is the last layer used
            nn.ReflectionPad2d((1, 1, 1, 1)),
            nn.Conv2d(512, 512, (3, 3)),
            nn.ReLU(),  # relu4-2
            nn.ReflectionPad2d((1, 1, 1, 1)),
            nn.Conv2d(512, 512, (3, 3)),
            nn.ReLU(),  # relu4-3
            nn.ReflectionPad2d((1, 1, 1, 1)),
            nn.Conv2d(512, 512, (3, 3)),
            nn.ReLU(),  # relu4-4
            nn.MaxPool2d((2, 2), (2, 2), (0, 0), ceil_mode=True),
            nn.ReflectionPad2d((1, 1, 1, 1)),
            nn.Conv2d(512, 512, (3, 3)),
            nn.ReLU(),  # relu5-1
            nn.ReflectionPad2d((1, 1, 1, 1)),
            nn.Conv2d(512, 512, (3, 3)),
            nn.ReLU(),  # relu5-2
            nn.ReflectionPad2d((1, 1, 1, 1)),
            nn.Conv2d(512, 512, (3, 3)),
            nn.ReLU(),  # relu5-3
            nn.ReflectionPad2d((1, 1, 1, 1)),
            nn.Conv2d(512, 512, (3, 3)),
            nn.ReLU()  # relu5-4
        )

        if encoder_path is not None:
            self.encoder.load_state_dict(torch.load(encoder_path))
            self.enc_1 = nn.Sequential(*list(self.encoder.children())[:4])
            self.enc_2 = nn.Sequential(*list(self.encoder.children())[4:11])
            self.enc_3 = nn.Sequential(*list(self.encoder.children())[11:18])
            self.enc_4 = nn.Sequential(*list(self.encoder.children())[18:31])
            for name in ['enc_1', 'enc_2', 'enc_3', 'enc_4']:
                for param in getattr(self, name).parameters():
                    param.requires_grad = False

        self.decoder = nn.Sequential(
            nn.ReflectionPad2d((1, 1, 1, 1)),
            nn.Conv2d(512, 256, (3, 3)),
            nn.ReLU(),
            nn.Upsample(scale_factor=2, mode='nearest'),
            nn.ReflectionPad2d((1, 1, 1, 1)),
            nn.Conv2d(256, 256, (3, 3)),
            nn.ReLU(),
            nn.ReflectionPad2d((1, 1, 1, 1)),
            nn.Conv2d(256, 256, (3, 3)),
            nn.ReLU(),
            nn.ReflectionPad2d((1, 1, 1, 1)),
            nn.Conv2d(256, 256, (3, 3)),
            nn.ReLU(),
            nn.ReflectionPad2d((1, 1, 1, 1)),
            nn.Conv2d(256, 128, (3, 3)),
            nn.ReLU(),
            nn.Upsample(scale_factor=2, mode='nearest'),
            nn.ReflectionPad2d((1, 1, 1, 1)),
            nn.Conv2d(128, 128, (3, 3)),
            nn.ReLU(),
            nn.ReflectionPad2d((1, 1, 1, 1)),
            nn.Conv2d(128, 64, (3, 3)),
            nn.ReLU(),
            nn.Upsample(scale_factor=2, mode='nearest'),
            nn.ReflectionPad2d((1, 1, 1, 1)),
            nn.Conv2d(64, 64, (3, 3)),
            nn.ReLU(),
            nn.ReflectionPad2d((1, 1, 1, 1)),
            nn.Conv2d(64, 3, (3, 3)),
        )

        self.mse_loss = nn.MSELoss()
        self.l1_loss = nn.L1Loss()

        if decoder_path is not None:
            self.decoder.load_state_dict(torch.load(decoder_path))
            # for param in getattr(self, 'decoder').parameters():
            #     param.requires_grad = False

        self.encoder_path = encoder_path
        self.decoder_path = decoder_path

    # extract relu1_1, relu2_1, relu3_1, relu4_1 from input image
    def encode(self, input):
        if self.encoder_path:
            results = [input]
            for i in range(4):
                func = getattr(self, 'enc_{:d}'.format(i + 1))
                results.append(func(results[-1]))
            return results[1:]
        else:
            result = self.encoder(input)
            return result

    def forward(self, content, style, alpha=1.0):
        assert 0 <= alpha <= 1
        style_feats = self.encode(style)
        content_feats = self.encode(content)

        t = adaptive_instance_normalization(content_feats[-1], style_feats[-1])
        t = alpha * t + (1 - alpha) * content_feats[-1]

        g_t = self.decoder(t)
        g_t_feats = self.encode(g_t)

        return style_feats, content_feats, g_t_feats, g_t, t<|MERGE_RESOLUTION|>--- conflicted
+++ resolved
@@ -15,6 +15,7 @@
 class Identity(nn.Module):
     def forward(self, x):
         return x
+
 
 def get_scheduler(optimizer, opt):
     """
@@ -142,10 +143,6 @@
     We adapt Torch code and idea from Justin Johnson's neural style transfer project(https://github.com/jcjohnson/fast-neural-style)
     """
 
-<<<<<<< HEAD
-        # batch_norm has bias term already, use_bias only if we use instance_norm
-        use_bias = norm_layer == nn.InstanceNorm2d
-=======
     def __init__(self, input_nc, output_nc, ngf=64, norm_layer=nn.BatchNorm2d, use_dropout=False, n_blocks=6, padding_type='reflect'):
         """Construct a Resnet-based generator
         Parameters:
@@ -163,7 +160,6 @@
             use_bias = norm_layer.func == nn.InstanceNorm2d
         else:
             use_bias = norm_layer == nn.InstanceNorm2d
->>>>>>> 0556e106
 
         model = [nn.ReflectionPad2d(3),
                  nn.Conv2d(input_nc, ngf, kernel_size=7, padding=0, bias=use_bias),
@@ -747,51 +743,6 @@
 
         return out, cam_logit, heatmap
 
-<<<<<<< HEAD
-class NLayerDiscriminator(nn.Module):
-    def __init__(self,
-                 input_nc,
-                 ndf=64,
-                 n_layers=3,
-                 norm_type='instance_norm',
-                 padding_type='reflect',
-                 relu_type='leaky'):
-        """
-        PatchGAN discriminator
-        :param input_nc:
-        :param ndf:
-        :param n_layers:
-        :param norm_layer:
-        """
-        super(NLayerDiscriminator, self).__init__()
-
-        kw = 4
-        padw = 1
-        use_bias = norm_type != 'batch_norm'
-
-        model = []
-        model.extend(
-            self.make_layers(input_nc, ndf, kw, 2, padw, use_bias, padding_type, norm_type, relu_type))
-
-        nf = 1
-        for i in range(1, n_layers):
-            nf_prev = nf
-            nf = min(nf * 2, 8)
-            model.extend(
-                self.make_layers(ndf * nf_prev, ndf * nf, kw, 2, padw, use_bias, padding_type, norm_type, relu_type))
-
-
-        nf_prev = nf
-        nf = min(nf * 2, 8)
-        model.extend(
-            self.make_layers(ndf * nf_prev, ndf * nf, kw, 1, padw, use_bias, padding_type, norm_type, relu_type))
-
-        model.extend(
-            self.make_layers(ndf * nf, 1, kw, 1, padw, norm_type != 'spectral_norm', padding_type, norm_type, relu_type))
-
-
-        self.model = nn.Sequential(*model)
-=======
 
 
 class NLayerDiscriminator(nn.Module):
@@ -835,7 +786,6 @@
 
         sequence += [nn.Conv2d(ndf * nf_mult, 1, kernel_size=kw, stride=1, padding=padw)]  # output 1 channel prediction map
         self.model = nn.Sequential(*sequence)
->>>>>>> 0556e106
 
     def forward(self, input):
         """Standard forward."""
@@ -1012,23 +962,6 @@
 #         if relu_type == 'leaky':
 #             model += [nn.LeakyReLU(0.2, True)]
 #         return model
-
-    def make_layers(self, in_channels, out_channels, kernel_size, stride, padding,
-                    bias, padding_type, norm_type, relu_type):
-        model = []
-        if padding_type == 'reflect':
-            model += [nn.ReflectionPad2d(padding)]
-        conv2d = nn.Conv2d(in_channels, out_channels, kernel_size, stride, padding, bias=bias)
-        if norm_type == 'spectral_norm':
-            model += [nn.utils.spectral_norm(conv2d)]
-        elif norm_type == 'batch_norm':
-            model += [conv2d, nn.BatchNorm2d(out_channels)]
-        elif norm_type == 'instance_norm':
-            model += [conv2d, nn.InstanceNorm2d(out_channels)]
-
-        if relu_type == 'leaky':
-            model += [nn.LeakyReLU(0.2, True)]
-        return model
 
 
 def init_weights(net, init_type='normal', init_gain=0.02):
@@ -1175,57 +1108,6 @@
         raise NotImplementedError('Generator model name [%s] is not recognized' % netG)
     return init_net(net, init_type, init_gain, gpu_ids)
 
-<<<<<<< HEAD
-
-def define_D(input_nc,
-             ndf,
-             netD,
-             n_layers=3,
-             norm_type='batch_norm',
-             padding_type='basic',
-             relu_type='leaky',
-             init_type='normal',
-             init_gain=0.02,
-             gpu_ids=None):
-    """
-    Discriminator,  it uses leaky relu
-    :param input_nc: the number of channels in input images
-    :param ndf: number of filter in the first conv layer
-    :param netD: basic | n_layers | ugatit
-    :param n_layers_d:
-    :param norm: batch_norm | instance_norm | spectral_norm | none
-    :param use_dropout:
-    :param init_type:
-    :param init_gain:
-    :param gpu_ids:
-    :return:
-    """
-
-    if gpu_ids is None:
-        gpu_ids = []
-
-    if norm_type not in ['instance_norm', 'batch_norm', 'spectral_norm']:
-        raise NotImplementedError('norm_layer [{}] is not implemented ... '
-                                  'use "instance_norm", "batch_norm", "spectral_norm" instead'.format(norm_type))
-
-    if padding_type not in ['reflect', 'basic']:
-        raise NotImplementedError('padding_type [{}] is not implemented ... , '
-                                  'use "reflect", "basic" instead'.format(padding_type))
-
-    if netD == 'n_layers':
-        net = NLayerDiscriminator(input_nc, ndf, n_layers=n_layers, norm_type=norm_type, padding_type=padding_type)
-
-    elif netD in ['UGATIT', 'ugatit']:
-        if n_layers == 5:
-            net = DiscriminatorUGATIT(input_nc, ndf, n_layers=5)
-        elif n_layers == 7:
-            net = DiscriminatorUGATIT(input_nc, ndf, n_layers=7)
-        else:
-            raise NotImplementedError('Discriminator in UGATIT supports n_layers 5 and 7 only,'
-                                      ' you get {} instead'.format(n_layers))
-    elif netD in ['Cyclegan_colorization', 'cyclegan_colorization']:
-        net = DiscriminatorCycleGANColorization(input_nc, ndf, n_layers=n_layers)
-=======
 # def define_D(input_nc,
 #              ndf,
 #              netD,
@@ -1329,15 +1211,10 @@
         net = NLayerDiscriminator(input_nc, ndf, n_layers=3, norm_layer=norm_layer)
     elif netD == 'n_layers':  # more options
         net = NLayerDiscriminator(input_nc, ndf, n_layers_D, norm_layer=norm_layer)
->>>>>>> 0556e106
     else:
         raise NotImplementedError('Discriminator model name [%s] is not recognized' % netD)
     return init_net(net, init_type, init_gain, gpu_ids)
 
-<<<<<<< HEAD
-
-=======
->>>>>>> 0556e106
 class VGG19(nn.Module):
     def __init__(self, num_classes=1000):
         super(VGG19, self).__init__()
@@ -1375,25 +1252,14 @@
 
         self.load_state_dict(torch.load('models/vgg19_bn-c79401a0.pth'))
 
-<<<<<<< HEAD
-        self.enc_1 = nn.Sequential(*list(self.features.children())[:3]) # input => relu 1-1
-        self.enc_2 = nn.Sequential(*list(self.features.children())[3:10]) # relu 1-1 => relu 2-1
-        self.enc_3 = nn.Sequential(*list(self.features.children())[10:17]) # relu 2-1 => relu 3-1
-        self.enc_4 = nn.Sequential(*list(self.features.children())[17:30]) # relu 3-1 => relu 4-1
-=======
         self.enc_1 = nn.Sequential(*list(self.features.children())[:3])  # input => relu 1-1
         self.enc_2 = nn.Sequential(*list(self.features.children())[3:10])  # relu 1-1 => relu 2-1
         self.enc_3 = nn.Sequential(*list(self.features.children())[10:17])  # relu 2-1 => relu 3-1
         self.enc_4 = nn.Sequential(*list(self.features.children())[17:30])  # relu 3-1 => relu 4-1
->>>>>>> 0556e106
         for name in ['enc_1', 'enc_2', 'enc_3', 'enc_4']:
             for param in getattr(self, name).parameters():
                 param.requires_grad = False
 
-<<<<<<< HEAD
-
-=======
->>>>>>> 0556e106
     def forward(self, input):
 
         # b, _, _, _ = input.size()
@@ -1437,11 +1303,8 @@
         net = VGG19()
     else:
         raise NotImplementedError('net_type: [{}] is not implemented.'.format(netType))
-<<<<<<< HEAD
-=======
 
     return init_net(net, init_type, init_gain, gpu_ids, False)
->>>>>>> 0556e106
 
 
 ##############################################################################
